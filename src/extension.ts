--- conflicted
+++ resolved
@@ -1,13 +1,10 @@
 import * as vscode from "vscode";
 /*
-<<<<<<< HEAD
   - When verifing edit, do a quick check first
   - When reverting, push to remote
-=======
   - Handle "sync" after rebase, or document it. Cause sync does not work after rebase,
   you have to force push. Maybe we can rather open the conflicted diffs and handle it
   all in the extension
->>>>>>> 2a97fa6f
   - Rebase diff does not show as deletion
   
   - Create multiple additions, deletions and a mix in the same file
